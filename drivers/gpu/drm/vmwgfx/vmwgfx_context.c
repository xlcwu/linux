/**************************************************************************
 *
 * Copyright © 2009-2012 VMware, Inc., Palo Alto, CA., USA
 * All Rights Reserved.
 *
 * Permission is hereby granted, free of charge, to any person obtaining a
 * copy of this software and associated documentation files (the
 * "Software"), to deal in the Software without restriction, including
 * without limitation the rights to use, copy, modify, merge, publish,
 * distribute, sub license, and/or sell copies of the Software, and to
 * permit persons to whom the Software is furnished to do so, subject to
 * the following conditions:
 *
 * The above copyright notice and this permission notice (including the
 * next paragraph) shall be included in all copies or substantial portions
 * of the Software.
 *
 * THE SOFTWARE IS PROVIDED "AS IS", WITHOUT WARRANTY OF ANY KIND, EXPRESS OR
 * IMPLIED, INCLUDING BUT NOT LIMITED TO THE WARRANTIES OF MERCHANTABILITY,
 * FITNESS FOR A PARTICULAR PURPOSE AND NON-INFRINGEMENT. IN NO EVENT SHALL
 * THE COPYRIGHT HOLDERS, AUTHORS AND/OR ITS SUPPLIERS BE LIABLE FOR ANY CLAIM,
 * DAMAGES OR OTHER LIABILITY, WHETHER IN AN ACTION OF CONTRACT, TORT OR
 * OTHERWISE, ARISING FROM, OUT OF OR IN CONNECTION WITH THE SOFTWARE OR THE
 * USE OR OTHER DEALINGS IN THE SOFTWARE.
 *
 **************************************************************************/

#include "vmwgfx_drv.h"
#include "vmwgfx_resource_priv.h"
#include "ttm/ttm_placement.h"

struct vmw_user_context {
	struct ttm_base_object base;
	struct vmw_resource res;
	struct vmw_ctx_binding_state cbs;
};



typedef int (*vmw_scrub_func)(struct vmw_ctx_bindinfo *, bool);

static void vmw_user_context_free(struct vmw_resource *res);
static struct vmw_resource *
vmw_user_context_base_to_res(struct ttm_base_object *base);

static int vmw_gb_context_create(struct vmw_resource *res);
static int vmw_gb_context_bind(struct vmw_resource *res,
			       struct ttm_validate_buffer *val_buf);
static int vmw_gb_context_unbind(struct vmw_resource *res,
				 bool readback,
				 struct ttm_validate_buffer *val_buf);
static int vmw_gb_context_destroy(struct vmw_resource *res);
static int vmw_context_scrub_shader(struct vmw_ctx_bindinfo *bi, bool rebind);
static int vmw_context_scrub_render_target(struct vmw_ctx_bindinfo *bi,
					   bool rebind);
static int vmw_context_scrub_texture(struct vmw_ctx_bindinfo *bi, bool rebind);
static void vmw_context_binding_state_scrub(struct vmw_ctx_binding_state *cbs);
static void vmw_context_binding_state_kill(struct vmw_ctx_binding_state *cbs);
static uint64_t vmw_user_context_size;

static const struct vmw_user_resource_conv user_context_conv = {
	.object_type = VMW_RES_CONTEXT,
	.base_obj_to_res = vmw_user_context_base_to_res,
	.res_free = vmw_user_context_free
};

const struct vmw_user_resource_conv *user_context_converter =
	&user_context_conv;


static const struct vmw_res_func vmw_legacy_context_func = {
	.res_type = vmw_res_context,
	.needs_backup = false,
	.may_evict = false,
	.type_name = "legacy contexts",
	.backup_placement = NULL,
	.create = NULL,
	.destroy = NULL,
	.bind = NULL,
	.unbind = NULL
};

static const struct vmw_res_func vmw_gb_context_func = {
	.res_type = vmw_res_context,
	.needs_backup = true,
	.may_evict = true,
	.type_name = "guest backed contexts",
	.backup_placement = &vmw_mob_placement,
	.create = vmw_gb_context_create,
	.destroy = vmw_gb_context_destroy,
	.bind = vmw_gb_context_bind,
	.unbind = vmw_gb_context_unbind
};

static const vmw_scrub_func vmw_scrub_funcs[vmw_ctx_binding_max] = {
	[vmw_ctx_binding_shader] = vmw_context_scrub_shader,
	[vmw_ctx_binding_rt] = vmw_context_scrub_render_target,
	[vmw_ctx_binding_tex] = vmw_context_scrub_texture };

/**
 * Context management:
 */

static void vmw_hw_context_destroy(struct vmw_resource *res)
{

	struct vmw_private *dev_priv = res->dev_priv;
	struct {
		SVGA3dCmdHeader header;
		SVGA3dCmdDestroyContext body;
	} *cmd;


	if (res->func->destroy == vmw_gb_context_destroy) {
		mutex_lock(&dev_priv->cmdbuf_mutex);
		mutex_lock(&dev_priv->binding_mutex);
		(void) vmw_context_binding_state_kill
			(&container_of(res, struct vmw_user_context, res)->cbs);
		(void) vmw_gb_context_destroy(res);
		if (dev_priv->pinned_bo != NULL &&
		    !dev_priv->query_cid_valid)
			__vmw_execbuf_release_pinned_bo(dev_priv, NULL);
		mutex_unlock(&dev_priv->binding_mutex);
		mutex_unlock(&dev_priv->cmdbuf_mutex);
		return;
	}

	vmw_execbuf_release_pinned_bo(dev_priv);
	cmd = vmw_fifo_reserve(dev_priv, sizeof(*cmd));
	if (unlikely(cmd == NULL)) {
		DRM_ERROR("Failed reserving FIFO space for surface "
			  "destruction.\n");
		return;
	}

	cmd->header.id = cpu_to_le32(SVGA_3D_CMD_CONTEXT_DESTROY);
	cmd->header.size = cpu_to_le32(sizeof(cmd->body));
	cmd->body.cid = cpu_to_le32(res->id);

	vmw_fifo_commit(dev_priv, sizeof(*cmd));
	vmw_3d_resource_dec(dev_priv, false);
}

static int vmw_gb_context_init(struct vmw_private *dev_priv,
			       struct vmw_resource *res,
			       void (*res_free) (struct vmw_resource *res))
{
	int ret;
	struct vmw_user_context *uctx =
		container_of(res, struct vmw_user_context, res);

	ret = vmw_resource_init(dev_priv, res, true,
				res_free, &vmw_gb_context_func);
	res->backup_size = SVGA3D_CONTEXT_DATA_SIZE;

	if (unlikely(ret != 0)) {
		if (res_free)
			res_free(res);
		else
			kfree(res);
		return ret;
	}

	memset(&uctx->cbs, 0, sizeof(uctx->cbs));
	INIT_LIST_HEAD(&uctx->cbs.list);

	vmw_resource_activate(res, vmw_hw_context_destroy);
	return 0;
}

static int vmw_context_init(struct vmw_private *dev_priv,
			    struct vmw_resource *res,
			    void (*res_free) (struct vmw_resource *res))
{
	int ret;

	struct {
		SVGA3dCmdHeader header;
		SVGA3dCmdDefineContext body;
	} *cmd;

	if (dev_priv->has_mob)
		return vmw_gb_context_init(dev_priv, res, res_free);

	ret = vmw_resource_init(dev_priv, res, false,
				res_free, &vmw_legacy_context_func);

	if (unlikely(ret != 0)) {
		DRM_ERROR("Failed to allocate a resource id.\n");
		goto out_early;
	}

	if (unlikely(res->id >= SVGA3D_MAX_CONTEXT_IDS)) {
		DRM_ERROR("Out of hw context ids.\n");
		vmw_resource_unreference(&res);
		return -ENOMEM;
	}

	cmd = vmw_fifo_reserve(dev_priv, sizeof(*cmd));
	if (unlikely(cmd == NULL)) {
		DRM_ERROR("Fifo reserve failed.\n");
		vmw_resource_unreference(&res);
		return -ENOMEM;
	}

	cmd->header.id = cpu_to_le32(SVGA_3D_CMD_CONTEXT_DEFINE);
	cmd->header.size = cpu_to_le32(sizeof(cmd->body));
	cmd->body.cid = cpu_to_le32(res->id);

	vmw_fifo_commit(dev_priv, sizeof(*cmd));
	(void) vmw_3d_resource_inc(dev_priv, false);
	vmw_resource_activate(res, vmw_hw_context_destroy);
	return 0;

out_early:
	if (res_free == NULL)
		kfree(res);
	else
		res_free(res);
	return ret;
}

struct vmw_resource *vmw_context_alloc(struct vmw_private *dev_priv)
{
	struct vmw_resource *res = kmalloc(sizeof(*res), GFP_KERNEL);
	int ret;

	if (unlikely(res == NULL))
		return NULL;

	ret = vmw_context_init(dev_priv, res, NULL);

	return (ret == 0) ? res : NULL;
}


static int vmw_gb_context_create(struct vmw_resource *res)
{
	struct vmw_private *dev_priv = res->dev_priv;
	int ret;
	struct {
		SVGA3dCmdHeader header;
		SVGA3dCmdDefineGBContext body;
	} *cmd;

	if (likely(res->id != -1))
		return 0;

	ret = vmw_resource_alloc_id(res);
	if (unlikely(ret != 0)) {
		DRM_ERROR("Failed to allocate a context id.\n");
		goto out_no_id;
	}

	if (unlikely(res->id >= VMWGFX_NUM_GB_CONTEXT)) {
		ret = -EBUSY;
		goto out_no_fifo;
	}

	cmd = vmw_fifo_reserve(dev_priv, sizeof(*cmd));
	if (unlikely(cmd == NULL)) {
		DRM_ERROR("Failed reserving FIFO space for context "
			  "creation.\n");
		ret = -ENOMEM;
		goto out_no_fifo;
	}

	cmd->header.id = SVGA_3D_CMD_DEFINE_GB_CONTEXT;
	cmd->header.size = sizeof(cmd->body);
	cmd->body.cid = res->id;
	vmw_fifo_commit(dev_priv, sizeof(*cmd));
	(void) vmw_3d_resource_inc(dev_priv, false);

	return 0;

out_no_fifo:
	vmw_resource_release_id(res);
out_no_id:
	return ret;
}

static int vmw_gb_context_bind(struct vmw_resource *res,
			       struct ttm_validate_buffer *val_buf)
{
	struct vmw_private *dev_priv = res->dev_priv;
	struct {
		SVGA3dCmdHeader header;
		SVGA3dCmdBindGBContext body;
	} *cmd;
	struct ttm_buffer_object *bo = val_buf->bo;

	BUG_ON(bo->mem.mem_type != VMW_PL_MOB);

	cmd = vmw_fifo_reserve(dev_priv, sizeof(*cmd));
	if (unlikely(cmd == NULL)) {
		DRM_ERROR("Failed reserving FIFO space for context "
			  "binding.\n");
		return -ENOMEM;
	}

	cmd->header.id = SVGA_3D_CMD_BIND_GB_CONTEXT;
	cmd->header.size = sizeof(cmd->body);
	cmd->body.cid = res->id;
	cmd->body.mobid = bo->mem.start;
	cmd->body.validContents = res->backup_dirty;
	res->backup_dirty = false;
	vmw_fifo_commit(dev_priv, sizeof(*cmd));

	return 0;
}

static int vmw_gb_context_unbind(struct vmw_resource *res,
				 bool readback,
				 struct ttm_validate_buffer *val_buf)
{
	struct vmw_private *dev_priv = res->dev_priv;
	struct ttm_buffer_object *bo = val_buf->bo;
	struct vmw_fence_obj *fence;
	struct vmw_user_context *uctx =
		container_of(res, struct vmw_user_context, res);

	struct {
		SVGA3dCmdHeader header;
		SVGA3dCmdReadbackGBContext body;
	} *cmd1;
	struct {
		SVGA3dCmdHeader header;
		SVGA3dCmdBindGBContext body;
	} *cmd2;
	uint32_t submit_size;
	uint8_t *cmd;


	BUG_ON(bo->mem.mem_type != VMW_PL_MOB);

	mutex_lock(&dev_priv->binding_mutex);
	vmw_context_binding_state_scrub(&uctx->cbs);

	submit_size = sizeof(*cmd2) + (readback ? sizeof(*cmd1) : 0);

	cmd = vmw_fifo_reserve(dev_priv, submit_size);
	if (unlikely(cmd == NULL)) {
		DRM_ERROR("Failed reserving FIFO space for context "
			  "unbinding.\n");
		mutex_unlock(&dev_priv->binding_mutex);
		return -ENOMEM;
	}

	cmd2 = (void *) cmd;
	if (readback) {
		cmd1 = (void *) cmd;
		cmd1->header.id = SVGA_3D_CMD_READBACK_GB_CONTEXT;
		cmd1->header.size = sizeof(cmd1->body);
		cmd1->body.cid = res->id;
		cmd2 = (void *) (&cmd1[1]);
	}
	cmd2->header.id = SVGA_3D_CMD_BIND_GB_CONTEXT;
	cmd2->header.size = sizeof(cmd2->body);
	cmd2->body.cid = res->id;
	cmd2->body.mobid = SVGA3D_INVALID_ID;

	vmw_fifo_commit(dev_priv, submit_size);
	mutex_unlock(&dev_priv->binding_mutex);

	/*
	 * Create a fence object and fence the backup buffer.
	 */

	(void) vmw_execbuf_fence_commands(NULL, dev_priv,
					  &fence, NULL);

	vmw_fence_single_bo(bo, fence);

	if (likely(fence != NULL))
		vmw_fence_obj_unreference(&fence);

	return 0;
}

static int vmw_gb_context_destroy(struct vmw_resource *res)
{
	struct vmw_private *dev_priv = res->dev_priv;
	struct {
		SVGA3dCmdHeader header;
		SVGA3dCmdDestroyGBContext body;
	} *cmd;

	if (likely(res->id == -1))
		return 0;

	cmd = vmw_fifo_reserve(dev_priv, sizeof(*cmd));
	if (unlikely(cmd == NULL)) {
		DRM_ERROR("Failed reserving FIFO space for context "
			  "destruction.\n");
		return -ENOMEM;
	}

	cmd->header.id = SVGA_3D_CMD_DESTROY_GB_CONTEXT;
	cmd->header.size = sizeof(cmd->body);
	cmd->body.cid = res->id;
	vmw_fifo_commit(dev_priv, sizeof(*cmd));
	if (dev_priv->query_cid == res->id)
		dev_priv->query_cid_valid = false;
	vmw_resource_release_id(res);
	vmw_3d_resource_dec(dev_priv, false);

	return 0;
}

/**
 * User-space context management:
 */

static struct vmw_resource *
vmw_user_context_base_to_res(struct ttm_base_object *base)
{
	return &(container_of(base, struct vmw_user_context, base)->res);
}

static void vmw_user_context_free(struct vmw_resource *res)
{
	struct vmw_user_context *ctx =
	    container_of(res, struct vmw_user_context, res);
	struct vmw_private *dev_priv = res->dev_priv;

	ttm_base_object_kfree(ctx, base);
	ttm_mem_global_free(vmw_mem_glob(dev_priv),
			    vmw_user_context_size);
}

/**
 * This function is called when user space has no more references on the
 * base object. It releases the base-object's reference on the resource object.
 */

static void vmw_user_context_base_release(struct ttm_base_object **p_base)
{
	struct ttm_base_object *base = *p_base;
	struct vmw_user_context *ctx =
	    container_of(base, struct vmw_user_context, base);
	struct vmw_resource *res = &ctx->res;

	*p_base = NULL;
	vmw_resource_unreference(&res);
}

int vmw_context_destroy_ioctl(struct drm_device *dev, void *data,
			      struct drm_file *file_priv)
{
	struct drm_vmw_context_arg *arg = (struct drm_vmw_context_arg *)data;
	struct ttm_object_file *tfile = vmw_fpriv(file_priv)->tfile;

	return ttm_ref_object_base_unref(tfile, arg->cid, TTM_REF_USAGE);
}

int vmw_context_define_ioctl(struct drm_device *dev, void *data,
			     struct drm_file *file_priv)
{
	struct vmw_private *dev_priv = vmw_priv(dev);
	struct vmw_user_context *ctx;
	struct vmw_resource *res;
	struct vmw_resource *tmp;
	struct drm_vmw_context_arg *arg = (struct drm_vmw_context_arg *)data;
	struct ttm_object_file *tfile = vmw_fpriv(file_priv)->tfile;
	struct vmw_master *vmaster = vmw_master(file_priv->master);
	int ret;


	/*
	 * Approximate idr memory usage with 128 bytes. It will be limited
	 * by maximum number_of contexts anyway.
	 */

	if (unlikely(vmw_user_context_size == 0))
		vmw_user_context_size = ttm_round_pot(sizeof(*ctx)) + 128;

	ret = ttm_read_lock(&vmaster->lock, true);
	if (unlikely(ret != 0))
		return ret;

	ret = ttm_mem_global_alloc(vmw_mem_glob(dev_priv),
				   vmw_user_context_size,
				   false, true);
	if (unlikely(ret != 0)) {
		if (ret != -ERESTARTSYS)
			DRM_ERROR("Out of graphics memory for context"
				  " creation.\n");
		goto out_unlock;
	}

	ctx = kzalloc(sizeof(*ctx), GFP_KERNEL);
	if (unlikely(ctx == NULL)) {
		ttm_mem_global_free(vmw_mem_glob(dev_priv),
				    vmw_user_context_size);
		ret = -ENOMEM;
		goto out_unlock;
	}

	res = &ctx->res;
	ctx->base.shareable = false;
	ctx->base.tfile = NULL;

	/*
	 * From here on, the destructor takes over resource freeing.
	 */

	ret = vmw_context_init(dev_priv, res, vmw_user_context_free);
	if (unlikely(ret != 0))
		goto out_unlock;

	tmp = vmw_resource_reference(&ctx->res);
	ret = ttm_base_object_init(tfile, &ctx->base, false, VMW_RES_CONTEXT,
				   &vmw_user_context_base_release, NULL);

	if (unlikely(ret != 0)) {
		vmw_resource_unreference(&tmp);
		goto out_err;
	}

	arg->cid = ctx->base.hash.key;
out_err:
	vmw_resource_unreference(&res);
out_unlock:
	ttm_read_unlock(&vmaster->lock);
	return ret;

}

/**
 * vmw_context_scrub_shader - scrub a shader binding from a context.
 *
 * @bi: single binding information.
 * @rebind: Whether to issue a bind instead of scrub command.
 */
static int vmw_context_scrub_shader(struct vmw_ctx_bindinfo *bi, bool rebind)
{
	struct vmw_private *dev_priv = bi->ctx->dev_priv;
	struct {
		SVGA3dCmdHeader header;
		SVGA3dCmdSetShader body;
	} *cmd;

	cmd = vmw_fifo_reserve(dev_priv, sizeof(*cmd));
	if (unlikely(cmd == NULL)) {
		DRM_ERROR("Failed reserving FIFO space for shader "
			  "unbinding.\n");
		return -ENOMEM;
	}

	cmd->header.id = SVGA_3D_CMD_SET_SHADER;
	cmd->header.size = sizeof(cmd->body);
	cmd->body.cid = bi->ctx->id;
	cmd->body.type = bi->i1.shader_type;
<<<<<<< HEAD
	cmd->body.shid =
		cpu_to_le32((rebind) ? bi->res->id : SVGA3D_INVALID_ID);
=======
	cmd->body.shid = ((rebind) ? bi->res->id : SVGA3D_INVALID_ID);
>>>>>>> e3703f8c
	vmw_fifo_commit(dev_priv, sizeof(*cmd));

	return 0;
}

/**
 * vmw_context_scrub_render_target - scrub a render target binding
 * from a context.
 *
 * @bi: single binding information.
 * @rebind: Whether to issue a bind instead of scrub command.
 */
static int vmw_context_scrub_render_target(struct vmw_ctx_bindinfo *bi,
					   bool rebind)
{
	struct vmw_private *dev_priv = bi->ctx->dev_priv;
	struct {
		SVGA3dCmdHeader header;
		SVGA3dCmdSetRenderTarget body;
	} *cmd;

	cmd = vmw_fifo_reserve(dev_priv, sizeof(*cmd));
	if (unlikely(cmd == NULL)) {
		DRM_ERROR("Failed reserving FIFO space for render target "
			  "unbinding.\n");
		return -ENOMEM;
	}

	cmd->header.id = SVGA_3D_CMD_SETRENDERTARGET;
	cmd->header.size = sizeof(cmd->body);
	cmd->body.cid = bi->ctx->id;
	cmd->body.type = bi->i1.rt_type;
<<<<<<< HEAD
	cmd->body.target.sid =
		cpu_to_le32((rebind) ? bi->res->id : SVGA3D_INVALID_ID);
=======
	cmd->body.target.sid = ((rebind) ? bi->res->id : SVGA3D_INVALID_ID);
>>>>>>> e3703f8c
	cmd->body.target.face = 0;
	cmd->body.target.mipmap = 0;
	vmw_fifo_commit(dev_priv, sizeof(*cmd));

	return 0;
}

/**
 * vmw_context_scrub_texture - scrub a texture binding from a context.
 *
 * @bi: single binding information.
 * @rebind: Whether to issue a bind instead of scrub command.
 *
 * TODO: Possibly complement this function with a function that takes
 * a list of texture bindings and combines them to a single command.
 */
static int vmw_context_scrub_texture(struct vmw_ctx_bindinfo *bi,
				     bool rebind)
{
	struct vmw_private *dev_priv = bi->ctx->dev_priv;
	struct {
		SVGA3dCmdHeader header;
		struct {
			SVGA3dCmdSetTextureState c;
			SVGA3dTextureState s1;
		} body;
	} *cmd;

	cmd = vmw_fifo_reserve(dev_priv, sizeof(*cmd));
	if (unlikely(cmd == NULL)) {
		DRM_ERROR("Failed reserving FIFO space for texture "
			  "unbinding.\n");
		return -ENOMEM;
	}


	cmd->header.id = SVGA_3D_CMD_SETTEXTURESTATE;
	cmd->header.size = sizeof(cmd->body);
	cmd->body.c.cid = bi->ctx->id;
	cmd->body.s1.stage = bi->i1.texture_stage;
	cmd->body.s1.name = SVGA3D_TS_BIND_TEXTURE;
<<<<<<< HEAD
	cmd->body.s1.value =
		cpu_to_le32((rebind) ? bi->res->id : SVGA3D_INVALID_ID);
=======
	cmd->body.s1.value = ((rebind) ? bi->res->id : SVGA3D_INVALID_ID);
>>>>>>> e3703f8c
	vmw_fifo_commit(dev_priv, sizeof(*cmd));

	return 0;
}

/**
 * vmw_context_binding_drop: Stop tracking a context binding
 *
 * @cb: Pointer to binding tracker storage.
 *
 * Stops tracking a context binding, and re-initializes its storage.
 * Typically used when the context binding is replaced with a binding to
 * another (or the same, for that matter) resource.
 */
static void vmw_context_binding_drop(struct vmw_ctx_binding *cb)
{
	list_del(&cb->ctx_list);
	if (!list_empty(&cb->res_list))
		list_del(&cb->res_list);
	cb->bi.ctx = NULL;
}

/**
 * vmw_context_binding_add: Start tracking a context binding
 *
 * @cbs: Pointer to the context binding state tracker.
 * @bi: Information about the binding to track.
 *
 * Performs basic checks on the binding to make sure arguments are within
 * bounds and then starts tracking the binding in the context binding
 * state structure @cbs.
 */
int vmw_context_binding_add(struct vmw_ctx_binding_state *cbs,
			    const struct vmw_ctx_bindinfo *bi)
{
	struct vmw_ctx_binding *loc;

	switch (bi->bt) {
	case vmw_ctx_binding_rt:
		if (unlikely((unsigned)bi->i1.rt_type >= SVGA3D_RT_MAX)) {
			DRM_ERROR("Illegal render target type %u.\n",
				  (unsigned) bi->i1.rt_type);
			return -EINVAL;
		}
		loc = &cbs->render_targets[bi->i1.rt_type];
		break;
	case vmw_ctx_binding_tex:
		if (unlikely((unsigned)bi->i1.texture_stage >=
			     SVGA3D_NUM_TEXTURE_UNITS)) {
			DRM_ERROR("Illegal texture/sampler unit %u.\n",
				  (unsigned) bi->i1.texture_stage);
			return -EINVAL;
		}
		loc = &cbs->texture_units[bi->i1.texture_stage];
		break;
	case vmw_ctx_binding_shader:
		if (unlikely((unsigned)bi->i1.shader_type >=
			     SVGA3D_SHADERTYPE_MAX)) {
			DRM_ERROR("Illegal shader type %u.\n",
				  (unsigned) bi->i1.shader_type);
			return -EINVAL;
		}
		loc = &cbs->shaders[bi->i1.shader_type];
		break;
	default:
		BUG();
	}

	if (loc->bi.ctx != NULL)
		vmw_context_binding_drop(loc);

	loc->bi = *bi;
	loc->bi.scrubbed = false;
	list_add_tail(&loc->ctx_list, &cbs->list);
	INIT_LIST_HEAD(&loc->res_list);

	return 0;
}

/**
 * vmw_context_binding_transfer: Transfer a context binding tracking entry.
 *
 * @cbs: Pointer to the persistent context binding state tracker.
 * @bi: Information about the binding to track.
 *
 */
static void vmw_context_binding_transfer(struct vmw_ctx_binding_state *cbs,
					 const struct vmw_ctx_bindinfo *bi)
{
	struct vmw_ctx_binding *loc;

	switch (bi->bt) {
	case vmw_ctx_binding_rt:
		loc = &cbs->render_targets[bi->i1.rt_type];
		break;
	case vmw_ctx_binding_tex:
		loc = &cbs->texture_units[bi->i1.texture_stage];
		break;
	case vmw_ctx_binding_shader:
		loc = &cbs->shaders[bi->i1.shader_type];
		break;
	default:
		BUG();
	}

	if (loc->bi.ctx != NULL)
		vmw_context_binding_drop(loc);

	if (bi->res != NULL) {
		loc->bi = *bi;
		list_add_tail(&loc->ctx_list, &cbs->list);
		list_add_tail(&loc->res_list, &bi->res->binding_head);
	}
}

/**
 * vmw_context_binding_kill - Kill a binding on the device
 * and stop tracking it.
 *
 * @cb: Pointer to binding tracker storage.
 *
 * Emits FIFO commands to scrub a binding represented by @cb.
 * Then stops tracking the binding and re-initializes its storage.
 */
static void vmw_context_binding_kill(struct vmw_ctx_binding *cb)
{
	if (!cb->bi.scrubbed) {
		(void) vmw_scrub_funcs[cb->bi.bt](&cb->bi, false);
		cb->bi.scrubbed = true;
	}
	vmw_context_binding_drop(cb);
}

/**
 * vmw_context_binding_state_kill - Kill all bindings associated with a
 * struct vmw_ctx_binding state structure, and re-initialize the structure.
 *
 * @cbs: Pointer to the context binding state tracker.
 *
 * Emits commands to scrub all bindings associated with the
 * context binding state tracker. Then re-initializes the whole structure.
 */
static void vmw_context_binding_state_kill(struct vmw_ctx_binding_state *cbs)
{
	struct vmw_ctx_binding *entry, *next;

	list_for_each_entry_safe(entry, next, &cbs->list, ctx_list)
		vmw_context_binding_kill(entry);
}

/**
 * vmw_context_binding_state_scrub - Scrub all bindings associated with a
 * struct vmw_ctx_binding state structure.
 *
 * @cbs: Pointer to the context binding state tracker.
 *
 * Emits commands to scrub all bindings associated with the
 * context binding state tracker.
 */
static void vmw_context_binding_state_scrub(struct vmw_ctx_binding_state *cbs)
{
	struct vmw_ctx_binding *entry;

	list_for_each_entry(entry, &cbs->list, ctx_list) {
		if (!entry->bi.scrubbed) {
			(void) vmw_scrub_funcs[entry->bi.bt](&entry->bi, false);
			entry->bi.scrubbed = true;
		}
	}
}

/**
 * vmw_context_binding_res_list_kill - Kill all bindings on a
 * resource binding list
 *
 * @head: list head of resource binding list
 *
 * Kills all bindings associated with a specific resource. Typically
 * called before the resource is destroyed.
 */
void vmw_context_binding_res_list_kill(struct list_head *head)
{
	struct vmw_ctx_binding *entry, *next;

	list_for_each_entry_safe(entry, next, head, res_list)
		vmw_context_binding_kill(entry);
}

/**
 * vmw_context_binding_res_list_scrub - Scrub all bindings on a
 * resource binding list
 *
 * @head: list head of resource binding list
 *
 * Scrub all bindings associated with a specific resource. Typically
 * called before the resource is evicted.
 */
void vmw_context_binding_res_list_scrub(struct list_head *head)
{
	struct vmw_ctx_binding *entry;

	list_for_each_entry(entry, head, res_list) {
		if (!entry->bi.scrubbed) {
			(void) vmw_scrub_funcs[entry->bi.bt](&entry->bi, false);
			entry->bi.scrubbed = true;
		}
	}
}

/**
 * vmw_context_binding_state_transfer - Commit staged binding info
 *
 * @ctx: Pointer to context to commit the staged binding info to.
 * @from: Staged binding info built during execbuf.
 *
 * Transfers binding info from a temporary structure to the persistent
 * structure in the context. This can be done once commands
 */
void vmw_context_binding_state_transfer(struct vmw_resource *ctx,
					struct vmw_ctx_binding_state *from)
{
	struct vmw_user_context *uctx =
		container_of(ctx, struct vmw_user_context, res);
	struct vmw_ctx_binding *entry, *next;

	list_for_each_entry_safe(entry, next, &from->list, ctx_list)
		vmw_context_binding_transfer(&uctx->cbs, &entry->bi);
}

/**
 * vmw_context_rebind_all - Rebind all scrubbed bindings of a context
 *
 * @ctx: The context resource
 *
 * Walks through the context binding list and rebinds all scrubbed
 * resources.
 */
int vmw_context_rebind_all(struct vmw_resource *ctx)
{
	struct vmw_ctx_binding *entry;
	struct vmw_user_context *uctx =
		container_of(ctx, struct vmw_user_context, res);
	struct vmw_ctx_binding_state *cbs = &uctx->cbs;
	int ret;

	list_for_each_entry(entry, &cbs->list, ctx_list) {
		if (likely(!entry->bi.scrubbed))
			continue;

		if (WARN_ON(entry->bi.res == NULL || entry->bi.res->id ==
			    SVGA3D_INVALID_ID))
			continue;

		ret = vmw_scrub_funcs[entry->bi.bt](&entry->bi, true);
		if (unlikely(ret != 0))
			return ret;

		entry->bi.scrubbed = false;
	}

	return 0;
}

/**
 * vmw_context_binding_list - Return a list of context bindings
 *
 * @ctx: The context resource
 *
 * Returns the current list of bindings of the given context. Note that
 * this list becomes stale as soon as the dev_priv::binding_mutex is unlocked.
 */
struct list_head *vmw_context_binding_list(struct vmw_resource *ctx)
{
	return &(container_of(ctx, struct vmw_user_context, res)->cbs.list);
}<|MERGE_RESOLUTION|>--- conflicted
+++ resolved
@@ -551,12 +551,7 @@
 	cmd->header.size = sizeof(cmd->body);
 	cmd->body.cid = bi->ctx->id;
 	cmd->body.type = bi->i1.shader_type;
-<<<<<<< HEAD
-	cmd->body.shid =
-		cpu_to_le32((rebind) ? bi->res->id : SVGA3D_INVALID_ID);
-=======
 	cmd->body.shid = ((rebind) ? bi->res->id : SVGA3D_INVALID_ID);
->>>>>>> e3703f8c
 	vmw_fifo_commit(dev_priv, sizeof(*cmd));
 
 	return 0;
@@ -589,12 +584,7 @@
 	cmd->header.size = sizeof(cmd->body);
 	cmd->body.cid = bi->ctx->id;
 	cmd->body.type = bi->i1.rt_type;
-<<<<<<< HEAD
-	cmd->body.target.sid =
-		cpu_to_le32((rebind) ? bi->res->id : SVGA3D_INVALID_ID);
-=======
 	cmd->body.target.sid = ((rebind) ? bi->res->id : SVGA3D_INVALID_ID);
->>>>>>> e3703f8c
 	cmd->body.target.face = 0;
 	cmd->body.target.mipmap = 0;
 	vmw_fifo_commit(dev_priv, sizeof(*cmd));
@@ -636,12 +626,7 @@
 	cmd->body.c.cid = bi->ctx->id;
 	cmd->body.s1.stage = bi->i1.texture_stage;
 	cmd->body.s1.name = SVGA3D_TS_BIND_TEXTURE;
-<<<<<<< HEAD
-	cmd->body.s1.value =
-		cpu_to_le32((rebind) ? bi->res->id : SVGA3D_INVALID_ID);
-=======
 	cmd->body.s1.value = ((rebind) ? bi->res->id : SVGA3D_INVALID_ID);
->>>>>>> e3703f8c
 	vmw_fifo_commit(dev_priv, sizeof(*cmd));
 
 	return 0;
