--- conflicted
+++ resolved
@@ -130,11 +130,7 @@
 	struct ip_vs_dest_set_elem *e;
 
 	e = container_of(head, struct ip_vs_dest_set_elem, rcu_head);
-<<<<<<< HEAD
-	ip_vs_dest_put(e->dest);
-=======
 	ip_vs_dest_put_and_free(e->dest);
->>>>>>> d8ec26d7
 	kfree(e);
 }
 
