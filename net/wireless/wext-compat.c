/*
 * cfg80211 - wext compat code
 *
 * This is temporary code until all wireless functionality is migrated
 * into cfg80211, when that happens all the exports here go away and
 * we directly assign the wireless handlers of wireless interfaces.
 *
 * Copyright 2008-2009	Johannes Berg <johannes@sipsolutions.net>
 */

#include <linux/wireless.h>
#include <linux/nl80211.h>
#include <linux/if_arp.h>
#include <linux/etherdevice.h>
#include <net/iw_handler.h>
#include <net/cfg80211.h>
#include "wext-compat.h"
#include "core.h"

int cfg80211_wext_giwname(struct net_device *dev,
			  struct iw_request_info *info,
			  char *name, char *extra)
{
	struct wireless_dev *wdev = dev->ieee80211_ptr;
	struct ieee80211_supported_band *sband;
	bool is_ht = false, is_a = false, is_b = false, is_g = false;

	if (!wdev)
		return -EOPNOTSUPP;

	sband = wdev->wiphy->bands[IEEE80211_BAND_5GHZ];
	if (sband) {
		is_a = true;
		is_ht |= sband->ht_cap.ht_supported;
	}

	sband = wdev->wiphy->bands[IEEE80211_BAND_2GHZ];
	if (sband) {
		int i;
		/* Check for mandatory rates */
		for (i = 0; i < sband->n_bitrates; i++) {
			if (sband->bitrates[i].bitrate == 10)
				is_b = true;
			if (sband->bitrates[i].bitrate == 60)
				is_g = true;
		}
		is_ht |= sband->ht_cap.ht_supported;
	}

	strcpy(name, "IEEE 802.11");
	if (is_a)
		strcat(name, "a");
	if (is_b)
		strcat(name, "b");
	if (is_g)
		strcat(name, "g");
	if (is_ht)
		strcat(name, "n");

	return 0;
}
EXPORT_SYMBOL_GPL(cfg80211_wext_giwname);

int cfg80211_wext_siwmode(struct net_device *dev, struct iw_request_info *info,
			  u32 *mode, char *extra)
{
	struct wireless_dev *wdev = dev->ieee80211_ptr;
	struct cfg80211_registered_device *rdev;
	struct vif_params vifparams;
	enum nl80211_iftype type;
	int ret;

	rdev = wiphy_to_dev(wdev->wiphy);

	switch (*mode) {
	case IW_MODE_INFRA:
		type = NL80211_IFTYPE_STATION;
		break;
	case IW_MODE_ADHOC:
		type = NL80211_IFTYPE_ADHOC;
		break;
	case IW_MODE_REPEAT:
		type = NL80211_IFTYPE_WDS;
		break;
	case IW_MODE_MONITOR:
		type = NL80211_IFTYPE_MONITOR;
		break;
	default:
		return -EINVAL;
	}

	if (type == wdev->iftype)
		return 0;

	memset(&vifparams, 0, sizeof(vifparams));

	cfg80211_lock_rdev(rdev);
	ret = cfg80211_change_iface(rdev, dev, type, NULL, &vifparams);
	cfg80211_unlock_rdev(rdev);

	return ret;
}
EXPORT_SYMBOL_GPL(cfg80211_wext_siwmode);

int cfg80211_wext_giwmode(struct net_device *dev, struct iw_request_info *info,
			  u32 *mode, char *extra)
{
	struct wireless_dev *wdev = dev->ieee80211_ptr;

	if (!wdev)
		return -EOPNOTSUPP;

	switch (wdev->iftype) {
	case NL80211_IFTYPE_AP:
		*mode = IW_MODE_MASTER;
		break;
	case NL80211_IFTYPE_STATION:
		*mode = IW_MODE_INFRA;
		break;
	case NL80211_IFTYPE_ADHOC:
		*mode = IW_MODE_ADHOC;
		break;
	case NL80211_IFTYPE_MONITOR:
		*mode = IW_MODE_MONITOR;
		break;
	case NL80211_IFTYPE_WDS:
		*mode = IW_MODE_REPEAT;
		break;
	case NL80211_IFTYPE_AP_VLAN:
		*mode = IW_MODE_SECOND;		/* FIXME */
		break;
	default:
		*mode = IW_MODE_AUTO;
		break;
	}
	return 0;
}
EXPORT_SYMBOL_GPL(cfg80211_wext_giwmode);


int cfg80211_wext_giwrange(struct net_device *dev,
			   struct iw_request_info *info,
			   struct iw_point *data, char *extra)
{
	struct wireless_dev *wdev = dev->ieee80211_ptr;
	struct iw_range *range = (struct iw_range *) extra;
	enum ieee80211_band band;
	int i, c = 0;

	if (!wdev)
		return -EOPNOTSUPP;

	data->length = sizeof(struct iw_range);
	memset(range, 0, sizeof(struct iw_range));

	range->we_version_compiled = WIRELESS_EXT;
	range->we_version_source = 21;
	range->retry_capa = IW_RETRY_LIMIT;
	range->retry_flags = IW_RETRY_LIMIT;
	range->min_retry = 0;
	range->max_retry = 255;
	range->min_rts = 0;
	range->max_rts = 2347;
	range->min_frag = 256;
	range->max_frag = 2346;

	range->max_encoding_tokens = 4;

	range->max_qual.updated = IW_QUAL_NOISE_INVALID;

	switch (wdev->wiphy->signal_type) {
	case CFG80211_SIGNAL_TYPE_NONE:
		break;
	case CFG80211_SIGNAL_TYPE_MBM:
		range->max_qual.level = -110;
		range->max_qual.qual = 70;
		range->avg_qual.qual = 35;
		range->max_qual.updated |= IW_QUAL_DBM;
		range->max_qual.updated |= IW_QUAL_QUAL_UPDATED;
		range->max_qual.updated |= IW_QUAL_LEVEL_UPDATED;
		break;
	case CFG80211_SIGNAL_TYPE_UNSPEC:
		range->max_qual.level = 100;
		range->max_qual.qual = 100;
		range->avg_qual.qual = 50;
		range->max_qual.updated |= IW_QUAL_QUAL_UPDATED;
		range->max_qual.updated |= IW_QUAL_LEVEL_UPDATED;
		break;
	}

	range->avg_qual.level = range->max_qual.level / 2;
	range->avg_qual.noise = range->max_qual.noise / 2;
	range->avg_qual.updated = range->max_qual.updated;

	for (i = 0; i < wdev->wiphy->n_cipher_suites; i++) {
		switch (wdev->wiphy->cipher_suites[i]) {
		case WLAN_CIPHER_SUITE_TKIP:
			range->enc_capa |= (IW_ENC_CAPA_CIPHER_TKIP |
					    IW_ENC_CAPA_WPA);
			break;

		case WLAN_CIPHER_SUITE_CCMP:
			range->enc_capa |= (IW_ENC_CAPA_CIPHER_CCMP |
					    IW_ENC_CAPA_WPA2);
			break;

		case WLAN_CIPHER_SUITE_WEP40:
			range->encoding_size[range->num_encoding_sizes++] =
				WLAN_KEY_LEN_WEP40;
			break;

		case WLAN_CIPHER_SUITE_WEP104:
			range->encoding_size[range->num_encoding_sizes++] =
				WLAN_KEY_LEN_WEP104;
			break;
		}
	}

	for (band = 0; band < IEEE80211_NUM_BANDS; band ++) {
		struct ieee80211_supported_band *sband;

		sband = wdev->wiphy->bands[band];

		if (!sband)
			continue;

		for (i = 0; i < sband->n_channels && c < IW_MAX_FREQUENCIES; i++) {
			struct ieee80211_channel *chan = &sband->channels[i];

			if (!(chan->flags & IEEE80211_CHAN_DISABLED)) {
				range->freq[c].i =
					ieee80211_frequency_to_channel(
						chan->center_freq);
				range->freq[c].m = chan->center_freq;
				range->freq[c].e = 6;
				c++;
			}
		}
	}
	range->num_channels = c;
	range->num_frequency = c;

	IW_EVENT_CAPA_SET_KERNEL(range->event_capa);
	IW_EVENT_CAPA_SET(range->event_capa, SIOCGIWAP);
	IW_EVENT_CAPA_SET(range->event_capa, SIOCGIWSCAN);

	if (wdev->wiphy->max_scan_ssids > 0)
		range->scan_capa |= IW_SCAN_CAPA_ESSID;

	return 0;
}
EXPORT_SYMBOL_GPL(cfg80211_wext_giwrange);


/**
 * cfg80211_wext_freq - get wext frequency for non-"auto"
 * @wiphy: the wiphy
 * @freq: the wext freq encoding
 *
 * Returns a frequency, or a negative error code, or 0 for auto.
 */
int cfg80211_wext_freq(struct wiphy *wiphy, struct iw_freq *freq)
{
	/*
	 * Parse frequency - return 0 for auto and
	 * -EINVAL for impossible things.
	 */
	if (freq->e == 0) {
		if (freq->m < 0)
			return 0;
		return ieee80211_channel_to_frequency(freq->m);
	} else {
		int i, div = 1000000;
		for (i = 0; i < freq->e; i++)
			div /= 10;
		if (div <= 0)
			return -EINVAL;
		return freq->m / div;
	}
}

int cfg80211_wext_siwrts(struct net_device *dev,
			 struct iw_request_info *info,
			 struct iw_param *rts, char *extra)
{
	struct wireless_dev *wdev = dev->ieee80211_ptr;
	struct cfg80211_registered_device *rdev = wiphy_to_dev(wdev->wiphy);
	u32 orts = wdev->wiphy->rts_threshold;
	int err;

	if (rts->disabled || !rts->fixed)
		wdev->wiphy->rts_threshold = (u32) -1;
	else if (rts->value < 0)
		return -EINVAL;
	else
		wdev->wiphy->rts_threshold = rts->value;

	err = rdev->ops->set_wiphy_params(wdev->wiphy,
					  WIPHY_PARAM_RTS_THRESHOLD);
	if (err)
		wdev->wiphy->rts_threshold = orts;

	return err;
}
EXPORT_SYMBOL_GPL(cfg80211_wext_siwrts);

int cfg80211_wext_giwrts(struct net_device *dev,
			 struct iw_request_info *info,
			 struct iw_param *rts, char *extra)
{
	struct wireless_dev *wdev = dev->ieee80211_ptr;

	rts->value = wdev->wiphy->rts_threshold;
	rts->disabled = rts->value == (u32) -1;
	rts->fixed = 1;

	return 0;
}
EXPORT_SYMBOL_GPL(cfg80211_wext_giwrts);

int cfg80211_wext_siwfrag(struct net_device *dev,
			  struct iw_request_info *info,
			  struct iw_param *frag, char *extra)
{
	struct wireless_dev *wdev = dev->ieee80211_ptr;
	struct cfg80211_registered_device *rdev = wiphy_to_dev(wdev->wiphy);
	u32 ofrag = wdev->wiphy->frag_threshold;
	int err;

	if (frag->disabled || !frag->fixed)
		wdev->wiphy->frag_threshold = (u32) -1;
	else if (frag->value < 256)
		return -EINVAL;
	else {
		/* Fragment length must be even, so strip LSB. */
		wdev->wiphy->frag_threshold = frag->value & ~0x1;
	}

	err = rdev->ops->set_wiphy_params(wdev->wiphy,
					  WIPHY_PARAM_FRAG_THRESHOLD);
	if (err)
		wdev->wiphy->frag_threshold = ofrag;

	return err;
}
EXPORT_SYMBOL_GPL(cfg80211_wext_siwfrag);

int cfg80211_wext_giwfrag(struct net_device *dev,
			  struct iw_request_info *info,
			  struct iw_param *frag, char *extra)
{
	struct wireless_dev *wdev = dev->ieee80211_ptr;

	frag->value = wdev->wiphy->frag_threshold;
	frag->disabled = frag->value == (u32) -1;
	frag->fixed = 1;

	return 0;
}
EXPORT_SYMBOL_GPL(cfg80211_wext_giwfrag);

int cfg80211_wext_siwretry(struct net_device *dev,
			   struct iw_request_info *info,
			   struct iw_param *retry, char *extra)
{
	struct wireless_dev *wdev = dev->ieee80211_ptr;
	struct cfg80211_registered_device *rdev = wiphy_to_dev(wdev->wiphy);
	u32 changed = 0;
	u8 olong = wdev->wiphy->retry_long;
	u8 oshort = wdev->wiphy->retry_short;
	int err;

	if (retry->disabled ||
	    (retry->flags & IW_RETRY_TYPE) != IW_RETRY_LIMIT)
		return -EINVAL;

	if (retry->flags & IW_RETRY_LONG) {
		wdev->wiphy->retry_long = retry->value;
		changed |= WIPHY_PARAM_RETRY_LONG;
	} else if (retry->flags & IW_RETRY_SHORT) {
		wdev->wiphy->retry_short = retry->value;
		changed |= WIPHY_PARAM_RETRY_SHORT;
	} else {
		wdev->wiphy->retry_short = retry->value;
		wdev->wiphy->retry_long = retry->value;
		changed |= WIPHY_PARAM_RETRY_LONG;
		changed |= WIPHY_PARAM_RETRY_SHORT;
	}

	if (!changed)
		return 0;

	err = rdev->ops->set_wiphy_params(wdev->wiphy, changed);
	if (err) {
		wdev->wiphy->retry_short = oshort;
		wdev->wiphy->retry_long = olong;
	}

	return err;
}
EXPORT_SYMBOL_GPL(cfg80211_wext_siwretry);

int cfg80211_wext_giwretry(struct net_device *dev,
			   struct iw_request_info *info,
			   struct iw_param *retry, char *extra)
{
	struct wireless_dev *wdev = dev->ieee80211_ptr;

	retry->disabled = 0;

	if (retry->flags == 0 || (retry->flags & IW_RETRY_SHORT)) {
		/*
		 * First return short value, iwconfig will ask long value
		 * later if needed
		 */
		retry->flags |= IW_RETRY_LIMIT;
		retry->value = wdev->wiphy->retry_short;
		if (wdev->wiphy->retry_long != wdev->wiphy->retry_short)
			retry->flags |= IW_RETRY_LONG;

		return 0;
	}

	if (retry->flags & IW_RETRY_LONG) {
		retry->flags = IW_RETRY_LIMIT | IW_RETRY_LONG;
		retry->value = wdev->wiphy->retry_long;
	}

	return 0;
}
EXPORT_SYMBOL_GPL(cfg80211_wext_giwretry);

static int __cfg80211_set_encryption(struct cfg80211_registered_device *rdev,
				     struct net_device *dev, const u8 *addr,
				     bool remove, bool tx_key, int idx,
				     struct key_params *params)
{
	struct wireless_dev *wdev = dev->ieee80211_ptr;
	int err, i;
	bool rejoin = false;

	if (!wdev->wext.keys) {
		wdev->wext.keys = kzalloc(sizeof(*wdev->wext.keys),
					      GFP_KERNEL);
		if (!wdev->wext.keys)
			return -ENOMEM;
		for (i = 0; i < 6; i++)
			wdev->wext.keys->params[i].key =
				wdev->wext.keys->data[i];
	}

	if (wdev->iftype != NL80211_IFTYPE_ADHOC &&
	    wdev->iftype != NL80211_IFTYPE_STATION)
		return -EOPNOTSUPP;

	if (params->cipher == WLAN_CIPHER_SUITE_AES_CMAC) {
		if (!wdev->current_bss)
			return -ENOLINK;

		if (!rdev->ops->set_default_mgmt_key)
			return -EOPNOTSUPP;

		if (idx < 4 || idx > 5)
			return -EINVAL;
	} else if (idx < 0 || idx > 3)
		return -EINVAL;

	if (remove) {
		err = 0;
		if (wdev->current_bss) {
			/*
			 * If removing the current TX key, we will need to
			 * join a new IBSS without the privacy bit clear.
			 */
			if (idx == wdev->wext.default_key &&
			    wdev->iftype == NL80211_IFTYPE_ADHOC) {
				__cfg80211_leave_ibss(rdev, wdev->netdev, true);
				rejoin = true;
			}
			err = rdev->ops->del_key(&rdev->wiphy, dev, idx, addr);
		}
<<<<<<< HEAD
=======
		wdev->wext.connect.privacy = false;
>>>>>>> 2fbe74b9
		/*
		 * Applications using wireless extensions expect to be
		 * able to delete keys that don't exist, so allow that.
		 */
		if (err == -ENOENT)
			err = 0;
		if (!err) {
			if (!addr) {
				wdev->wext.keys->params[idx].key_len = 0;
				wdev->wext.keys->params[idx].cipher = 0;
			}
			if (idx == wdev->wext.default_key)
				wdev->wext.default_key = -1;
			else if (idx == wdev->wext.default_mgmt_key)
				wdev->wext.default_mgmt_key = -1;
		}

		if (!err && rejoin)
			err = cfg80211_ibss_wext_join(rdev, wdev);

		return err;
	}

	if (addr)
		tx_key = false;

	if (cfg80211_validate_key_settings(rdev, params, idx, addr))
		return -EINVAL;

	err = 0;
	if (wdev->current_bss)
		err = rdev->ops->add_key(&rdev->wiphy, dev, idx, addr, params);
	if (err)
		return err;

	if (!addr) {
		wdev->wext.keys->params[idx] = *params;
		memcpy(wdev->wext.keys->data[idx],
			params->key, params->key_len);
		wdev->wext.keys->params[idx].key =
			wdev->wext.keys->data[idx];
	}

	if ((params->cipher == WLAN_CIPHER_SUITE_WEP40 ||
	     params->cipher == WLAN_CIPHER_SUITE_WEP104) &&
	    (tx_key || (!addr && wdev->wext.default_key == -1))) {
		if (wdev->current_bss) {
			/*
			 * If we are getting a new TX key from not having
			 * had one before we need to join a new IBSS with
			 * the privacy bit set.
			 */
			if (wdev->iftype == NL80211_IFTYPE_ADHOC &&
			    wdev->wext.default_key == -1) {
				__cfg80211_leave_ibss(rdev, wdev->netdev, true);
				rejoin = true;
			}
			err = rdev->ops->set_default_key(&rdev->wiphy,
							 dev, idx);
		}
		if (!err) {
			wdev->wext.default_key = idx;
			if (rejoin)
				err = cfg80211_ibss_wext_join(rdev, wdev);
		}
		return err;
	}

	if (params->cipher == WLAN_CIPHER_SUITE_AES_CMAC &&
	    (tx_key || (!addr && wdev->wext.default_mgmt_key == -1))) {
		if (wdev->current_bss)
			err = rdev->ops->set_default_mgmt_key(&rdev->wiphy,
							      dev, idx);
		if (!err)
			wdev->wext.default_mgmt_key = idx;
		return err;
	}

	return 0;
}

static int cfg80211_set_encryption(struct cfg80211_registered_device *rdev,
				   struct net_device *dev, const u8 *addr,
				   bool remove, bool tx_key, int idx,
				   struct key_params *params)
{
	int err;

	/* devlist mutex needed for possible IBSS re-join */
	mutex_lock(&rdev->devlist_mtx);
	wdev_lock(dev->ieee80211_ptr);
	err = __cfg80211_set_encryption(rdev, dev, addr, remove,
					tx_key, idx, params);
	wdev_unlock(dev->ieee80211_ptr);
	mutex_unlock(&rdev->devlist_mtx);

	return err;
}

int cfg80211_wext_siwencode(struct net_device *dev,
			    struct iw_request_info *info,
			    struct iw_point *erq, char *keybuf)
{
	struct wireless_dev *wdev = dev->ieee80211_ptr;
	struct cfg80211_registered_device *rdev = wiphy_to_dev(wdev->wiphy);
	int idx, err;
	bool remove = false;
	struct key_params params;

	if (wdev->iftype != NL80211_IFTYPE_STATION &&
	    wdev->iftype != NL80211_IFTYPE_ADHOC)
		return -EOPNOTSUPP;

	/* no use -- only MFP (set_default_mgmt_key) is optional */
	if (!rdev->ops->del_key ||
	    !rdev->ops->add_key ||
	    !rdev->ops->set_default_key)
		return -EOPNOTSUPP;

	idx = erq->flags & IW_ENCODE_INDEX;
	if (idx == 0) {
		idx = wdev->wext.default_key;
		if (idx < 0)
			idx = 0;
	} else if (idx < 1 || idx > 4)
		return -EINVAL;
	else
		idx--;

	if (erq->flags & IW_ENCODE_DISABLED)
		remove = true;
	else if (erq->length == 0) {
		/* No key data - just set the default TX key index */
		err = 0;
		wdev_lock(wdev);
		if (wdev->current_bss)
			err = rdev->ops->set_default_key(&rdev->wiphy,
							 dev, idx);
		if (!err)
			wdev->wext.default_key = idx;
		wdev_unlock(wdev);
		return err;
	}

	memset(&params, 0, sizeof(params));
	params.key = keybuf;
	params.key_len = erq->length;
	if (erq->length == 5)
		params.cipher = WLAN_CIPHER_SUITE_WEP40;
	else if (erq->length == 13)
		params.cipher = WLAN_CIPHER_SUITE_WEP104;
	else if (!remove)
		return -EINVAL;

	return cfg80211_set_encryption(rdev, dev, NULL, remove,
				       wdev->wext.default_key == -1,
				       idx, &params);
}
EXPORT_SYMBOL_GPL(cfg80211_wext_siwencode);

int cfg80211_wext_siwencodeext(struct net_device *dev,
			       struct iw_request_info *info,
			       struct iw_point *erq, char *extra)
{
	struct wireless_dev *wdev = dev->ieee80211_ptr;
	struct cfg80211_registered_device *rdev = wiphy_to_dev(wdev->wiphy);
	struct iw_encode_ext *ext = (struct iw_encode_ext *) extra;
	const u8 *addr;
	int idx;
	bool remove = false;
	struct key_params params;
	u32 cipher;

	if (wdev->iftype != NL80211_IFTYPE_STATION &&
	    wdev->iftype != NL80211_IFTYPE_ADHOC)
		return -EOPNOTSUPP;

	/* no use -- only MFP (set_default_mgmt_key) is optional */
	if (!rdev->ops->del_key ||
	    !rdev->ops->add_key ||
	    !rdev->ops->set_default_key)
		return -EOPNOTSUPP;

	switch (ext->alg) {
	case IW_ENCODE_ALG_NONE:
		remove = true;
		cipher = 0;
		break;
	case IW_ENCODE_ALG_WEP:
		if (ext->key_len == 5)
			cipher = WLAN_CIPHER_SUITE_WEP40;
		else if (ext->key_len == 13)
			cipher = WLAN_CIPHER_SUITE_WEP104;
		else
			return -EINVAL;
		break;
	case IW_ENCODE_ALG_TKIP:
		cipher = WLAN_CIPHER_SUITE_TKIP;
		break;
	case IW_ENCODE_ALG_CCMP:
		cipher = WLAN_CIPHER_SUITE_CCMP;
		break;
	case IW_ENCODE_ALG_AES_CMAC:
		cipher = WLAN_CIPHER_SUITE_AES_CMAC;
		break;
	default:
		return -EOPNOTSUPP;
	}

	if (erq->flags & IW_ENCODE_DISABLED)
		remove = true;

	idx = erq->flags & IW_ENCODE_INDEX;
	if (cipher == WLAN_CIPHER_SUITE_AES_CMAC) {
		if (idx < 4 || idx > 5) {
			idx = wdev->wext.default_mgmt_key;
			if (idx < 0)
				return -EINVAL;
		} else
			idx--;
	} else {
		if (idx < 1 || idx > 4) {
			idx = wdev->wext.default_key;
			if (idx < 0)
				return -EINVAL;
		} else
			idx--;
	}

	addr = ext->addr.sa_data;
	if (is_broadcast_ether_addr(addr))
		addr = NULL;

	memset(&params, 0, sizeof(params));
	params.key = ext->key;
	params.key_len = ext->key_len;
	params.cipher = cipher;

	if (ext->ext_flags & IW_ENCODE_EXT_RX_SEQ_VALID) {
		params.seq = ext->rx_seq;
		params.seq_len = 6;
	}

	return cfg80211_set_encryption(
			rdev, dev, addr, remove,
			ext->ext_flags & IW_ENCODE_EXT_SET_TX_KEY,
			idx, &params);
}
EXPORT_SYMBOL_GPL(cfg80211_wext_siwencodeext);

int cfg80211_wext_giwencode(struct net_device *dev,
			    struct iw_request_info *info,
			    struct iw_point *erq, char *keybuf)
{
	struct wireless_dev *wdev = dev->ieee80211_ptr;
	int idx;

	if (wdev->iftype != NL80211_IFTYPE_STATION &&
	    wdev->iftype != NL80211_IFTYPE_ADHOC)
		return -EOPNOTSUPP;

	idx = erq->flags & IW_ENCODE_INDEX;
	if (idx == 0) {
		idx = wdev->wext.default_key;
		if (idx < 0)
			idx = 0;
	} else if (idx < 1 || idx > 4)
		return -EINVAL;
	else
		idx--;

	erq->flags = idx + 1;

	if (!wdev->wext.keys || !wdev->wext.keys->params[idx].cipher) {
		erq->flags |= IW_ENCODE_DISABLED;
		erq->length = 0;
		return 0;
	}

	erq->length = min_t(size_t, erq->length,
			    wdev->wext.keys->params[idx].key_len);
	memcpy(keybuf, wdev->wext.keys->params[idx].key, erq->length);
	erq->flags |= IW_ENCODE_ENABLED;

	return 0;
}
EXPORT_SYMBOL_GPL(cfg80211_wext_giwencode);

int cfg80211_wext_siwfreq(struct net_device *dev,
			  struct iw_request_info *info,
			  struct iw_freq *wextfreq, char *extra)
{
	struct wireless_dev *wdev = dev->ieee80211_ptr;
	struct cfg80211_registered_device *rdev = wiphy_to_dev(wdev->wiphy);
	int freq, err;

	switch (wdev->iftype) {
	case NL80211_IFTYPE_STATION:
		return cfg80211_mgd_wext_siwfreq(dev, info, wextfreq, extra);
	case NL80211_IFTYPE_ADHOC:
		return cfg80211_ibss_wext_siwfreq(dev, info, wextfreq, extra);
	default:
		freq = cfg80211_wext_freq(wdev->wiphy, wextfreq);
		if (freq < 0)
			return freq;
		if (freq == 0)
			return -EINVAL;
		mutex_lock(&rdev->devlist_mtx);
		err = rdev_set_freq(rdev, NULL, freq, NL80211_CHAN_NO_HT);
		mutex_unlock(&rdev->devlist_mtx);
		return err;
	}
}
EXPORT_SYMBOL_GPL(cfg80211_wext_siwfreq);

int cfg80211_wext_giwfreq(struct net_device *dev,
			  struct iw_request_info *info,
			  struct iw_freq *freq, char *extra)
{
	struct wireless_dev *wdev = dev->ieee80211_ptr;
	struct cfg80211_registered_device *rdev = wiphy_to_dev(wdev->wiphy);

	switch (wdev->iftype) {
	case NL80211_IFTYPE_STATION:
		return cfg80211_mgd_wext_giwfreq(dev, info, freq, extra);
	case NL80211_IFTYPE_ADHOC:
		return cfg80211_ibss_wext_giwfreq(dev, info, freq, extra);
	default:
		if (!rdev->channel)
			return -EINVAL;
		freq->m = rdev->channel->center_freq;
		freq->e = 6;
		return 0;
	}
}
EXPORT_SYMBOL_GPL(cfg80211_wext_giwfreq);

int cfg80211_wext_siwtxpower(struct net_device *dev,
			     struct iw_request_info *info,
			     union iwreq_data *data, char *extra)
{
	struct wireless_dev *wdev = dev->ieee80211_ptr;
	struct cfg80211_registered_device *rdev = wiphy_to_dev(wdev->wiphy);
	enum tx_power_setting type;
	int dbm = 0;

	if ((data->txpower.flags & IW_TXPOW_TYPE) != IW_TXPOW_DBM)
		return -EINVAL;
	if (data->txpower.flags & IW_TXPOW_RANGE)
		return -EINVAL;

	if (!rdev->ops->set_tx_power)
		return -EOPNOTSUPP;

	/* only change when not disabling */
	if (!data->txpower.disabled) {
		rfkill_set_sw_state(rdev->rfkill, false);

		if (data->txpower.fixed) {
			/*
			 * wext doesn't support negative values, see
			 * below where it's for automatic
			 */
			if (data->txpower.value < 0)
				return -EINVAL;
			dbm = data->txpower.value;
			type = TX_POWER_FIXED;
			/* TODO: do regulatory check! */
		} else {
			/*
			 * Automatic power level setting, max being the value
			 * passed in from userland.
			 */
			if (data->txpower.value < 0) {
				type = TX_POWER_AUTOMATIC;
			} else {
				dbm = data->txpower.value;
				type = TX_POWER_LIMITED;
			}
		}
	} else {
		rfkill_set_sw_state(rdev->rfkill, true);
		schedule_work(&rdev->rfkill_sync);
		return 0;
	}

	return rdev->ops->set_tx_power(wdev->wiphy, type, dbm);
}
EXPORT_SYMBOL_GPL(cfg80211_wext_siwtxpower);

int cfg80211_wext_giwtxpower(struct net_device *dev,
			     struct iw_request_info *info,
			     union iwreq_data *data, char *extra)
{
	struct wireless_dev *wdev = dev->ieee80211_ptr;
	struct cfg80211_registered_device *rdev = wiphy_to_dev(wdev->wiphy);
	int err, val;

	if ((data->txpower.flags & IW_TXPOW_TYPE) != IW_TXPOW_DBM)
		return -EINVAL;
	if (data->txpower.flags & IW_TXPOW_RANGE)
		return -EINVAL;

	if (!rdev->ops->get_tx_power)
		return -EOPNOTSUPP;

	err = rdev->ops->get_tx_power(wdev->wiphy, &val);
	if (err)
		return err;

	/* well... oh well */
	data->txpower.fixed = 1;
	data->txpower.disabled = rfkill_blocked(rdev->rfkill);
	data->txpower.value = val;
	data->txpower.flags = IW_TXPOW_DBM;

	return 0;
}
EXPORT_SYMBOL_GPL(cfg80211_wext_giwtxpower);

static int cfg80211_set_auth_alg(struct wireless_dev *wdev,
				 s32 auth_alg)
{
	int nr_alg = 0;

	if (!auth_alg)
		return -EINVAL;

	if (auth_alg & ~(IW_AUTH_ALG_OPEN_SYSTEM |
			 IW_AUTH_ALG_SHARED_KEY |
			 IW_AUTH_ALG_LEAP))
		return -EINVAL;

	if (auth_alg & IW_AUTH_ALG_OPEN_SYSTEM) {
		nr_alg++;
		wdev->wext.connect.auth_type = NL80211_AUTHTYPE_OPEN_SYSTEM;
	}

	if (auth_alg & IW_AUTH_ALG_SHARED_KEY) {
		nr_alg++;
		wdev->wext.connect.auth_type = NL80211_AUTHTYPE_SHARED_KEY;
	}

	if (auth_alg & IW_AUTH_ALG_LEAP) {
		nr_alg++;
		wdev->wext.connect.auth_type = NL80211_AUTHTYPE_NETWORK_EAP;
	}

	if (nr_alg > 1)
		wdev->wext.connect.auth_type = NL80211_AUTHTYPE_AUTOMATIC;

	return 0;
}

static int cfg80211_set_wpa_version(struct wireless_dev *wdev, u32 wpa_versions)
{
	if (wpa_versions & ~(IW_AUTH_WPA_VERSION_WPA |
			     IW_AUTH_WPA_VERSION_WPA2|
		             IW_AUTH_WPA_VERSION_DISABLED))
		return -EINVAL;

	if ((wpa_versions & IW_AUTH_WPA_VERSION_DISABLED) &&
	    (wpa_versions & (IW_AUTH_WPA_VERSION_WPA|
			     IW_AUTH_WPA_VERSION_WPA2)))
		return -EINVAL;

	if (wpa_versions & IW_AUTH_WPA_VERSION_DISABLED)
		wdev->wext.connect.crypto.wpa_versions &=
			~(NL80211_WPA_VERSION_1|NL80211_WPA_VERSION_2);

	if (wpa_versions & IW_AUTH_WPA_VERSION_WPA)
		wdev->wext.connect.crypto.wpa_versions |=
			NL80211_WPA_VERSION_1;

	if (wpa_versions & IW_AUTH_WPA_VERSION_WPA2)
		wdev->wext.connect.crypto.wpa_versions |=
			NL80211_WPA_VERSION_2;

	return 0;
}

static int cfg80211_set_cipher_group(struct wireless_dev *wdev, u32 cipher)
{
	if (cipher & IW_AUTH_CIPHER_WEP40)
		wdev->wext.connect.crypto.cipher_group =
			WLAN_CIPHER_SUITE_WEP40;
	else if (cipher & IW_AUTH_CIPHER_WEP104)
		wdev->wext.connect.crypto.cipher_group =
			WLAN_CIPHER_SUITE_WEP104;
	else if (cipher & IW_AUTH_CIPHER_TKIP)
		wdev->wext.connect.crypto.cipher_group =
			WLAN_CIPHER_SUITE_TKIP;
	else if (cipher & IW_AUTH_CIPHER_CCMP)
		wdev->wext.connect.crypto.cipher_group =
			WLAN_CIPHER_SUITE_CCMP;
	else if (cipher & IW_AUTH_CIPHER_AES_CMAC)
		wdev->wext.connect.crypto.cipher_group =
			WLAN_CIPHER_SUITE_AES_CMAC;
	else if (cipher & IW_AUTH_CIPHER_NONE)
		wdev->wext.connect.crypto.cipher_group = 0;
	else
		return -EINVAL;

	return 0;
}

static int cfg80211_set_cipher_pairwise(struct wireless_dev *wdev, u32 cipher)
{
	int nr_ciphers = 0;
	u32 *ciphers_pairwise = wdev->wext.connect.crypto.ciphers_pairwise;

	if (cipher & IW_AUTH_CIPHER_WEP40) {
		ciphers_pairwise[nr_ciphers] = WLAN_CIPHER_SUITE_WEP40;
		nr_ciphers++;
	}

	if (cipher & IW_AUTH_CIPHER_WEP104) {
		ciphers_pairwise[nr_ciphers] = WLAN_CIPHER_SUITE_WEP104;
		nr_ciphers++;
	}

	if (cipher & IW_AUTH_CIPHER_TKIP) {
		ciphers_pairwise[nr_ciphers] = WLAN_CIPHER_SUITE_TKIP;
		nr_ciphers++;
	}

	if (cipher & IW_AUTH_CIPHER_CCMP) {
		ciphers_pairwise[nr_ciphers] = WLAN_CIPHER_SUITE_CCMP;
		nr_ciphers++;
	}

	if (cipher & IW_AUTH_CIPHER_AES_CMAC) {
		ciphers_pairwise[nr_ciphers] = WLAN_CIPHER_SUITE_AES_CMAC;
		nr_ciphers++;
	}

	BUILD_BUG_ON(NL80211_MAX_NR_CIPHER_SUITES < 5);

	wdev->wext.connect.crypto.n_ciphers_pairwise = nr_ciphers;

	return 0;
}


static int cfg80211_set_key_mgt(struct wireless_dev *wdev, u32 key_mgt)
{
	int nr_akm_suites = 0;

	if (key_mgt & ~(IW_AUTH_KEY_MGMT_802_1X |
			IW_AUTH_KEY_MGMT_PSK))
		return -EINVAL;

	if (key_mgt & IW_AUTH_KEY_MGMT_802_1X) {
		wdev->wext.connect.crypto.akm_suites[nr_akm_suites] =
			WLAN_AKM_SUITE_8021X;
		nr_akm_suites++;
	}

	if (key_mgt & IW_AUTH_KEY_MGMT_PSK) {
		wdev->wext.connect.crypto.akm_suites[nr_akm_suites] =
			WLAN_AKM_SUITE_PSK;
		nr_akm_suites++;
	}

	wdev->wext.connect.crypto.n_akm_suites = nr_akm_suites;

	return 0;
}

int cfg80211_wext_siwauth(struct net_device *dev,
			  struct iw_request_info *info,
			  struct iw_param *data, char *extra)
{
	struct wireless_dev *wdev = dev->ieee80211_ptr;

	if (wdev->iftype != NL80211_IFTYPE_STATION)
		return -EOPNOTSUPP;

	switch (data->flags & IW_AUTH_INDEX) {
	case IW_AUTH_PRIVACY_INVOKED:
		wdev->wext.connect.privacy = data->value;
		return 0;
	case IW_AUTH_WPA_VERSION:
		return cfg80211_set_wpa_version(wdev, data->value);
	case IW_AUTH_CIPHER_GROUP:
		return cfg80211_set_cipher_group(wdev, data->value);
	case IW_AUTH_KEY_MGMT:
		return cfg80211_set_key_mgt(wdev, data->value);
	case IW_AUTH_CIPHER_PAIRWISE:
		return cfg80211_set_cipher_pairwise(wdev, data->value);
	case IW_AUTH_80211_AUTH_ALG:
		return cfg80211_set_auth_alg(wdev, data->value);
	case IW_AUTH_WPA_ENABLED:
	case IW_AUTH_RX_UNENCRYPTED_EAPOL:
	case IW_AUTH_DROP_UNENCRYPTED:
	case IW_AUTH_MFP:
		return 0;
	default:
		return -EOPNOTSUPP;
	}
}
EXPORT_SYMBOL_GPL(cfg80211_wext_siwauth);

int cfg80211_wext_giwauth(struct net_device *dev,
			  struct iw_request_info *info,
			  struct iw_param *data, char *extra)
{
	/* XXX: what do we need? */

	return -EOPNOTSUPP;
}
EXPORT_SYMBOL_GPL(cfg80211_wext_giwauth);

int cfg80211_wext_siwpower(struct net_device *dev,
			   struct iw_request_info *info,
			   struct iw_param *wrq, char *extra)
{
	struct wireless_dev *wdev = dev->ieee80211_ptr;
	struct cfg80211_registered_device *rdev = wiphy_to_dev(wdev->wiphy);
	bool ps = wdev->wext.ps;
	int timeout = wdev->wext.ps_timeout;
	int err;

	if (wdev->iftype != NL80211_IFTYPE_STATION)
		return -EINVAL;

	if (!rdev->ops->set_power_mgmt)
		return -EOPNOTSUPP;

	if (wrq->disabled) {
		ps = false;
	} else {
		switch (wrq->flags & IW_POWER_MODE) {
		case IW_POWER_ON:       /* If not specified */
		case IW_POWER_MODE:     /* If set all mask */
		case IW_POWER_ALL_R:    /* If explicitely state all */
			ps = true;
			break;
		default:                /* Otherwise we ignore */
			return -EINVAL;
		}

		if (wrq->flags & ~(IW_POWER_MODE | IW_POWER_TIMEOUT))
			return -EINVAL;

		if (wrq->flags & IW_POWER_TIMEOUT)
			timeout = wrq->value / 1000;
	}

	err = rdev->ops->set_power_mgmt(wdev->wiphy, dev, ps, timeout);
	if (err)
		return err;

	wdev->wext.ps = ps;
	wdev->wext.ps_timeout = timeout;

	return 0;

}
EXPORT_SYMBOL_GPL(cfg80211_wext_siwpower);

int cfg80211_wext_giwpower(struct net_device *dev,
			   struct iw_request_info *info,
			   struct iw_param *wrq, char *extra)
{
	struct wireless_dev *wdev = dev->ieee80211_ptr;

	wrq->disabled = !wdev->wext.ps;

	return 0;
}
EXPORT_SYMBOL_GPL(cfg80211_wext_giwpower);

static int cfg80211_wds_wext_siwap(struct net_device *dev,
				   struct iw_request_info *info,
				   struct sockaddr *addr, char *extra)
{
	struct wireless_dev *wdev = dev->ieee80211_ptr;
	struct cfg80211_registered_device *rdev = wiphy_to_dev(wdev->wiphy);
	int err;

	if (WARN_ON(wdev->iftype != NL80211_IFTYPE_WDS))
		return -EINVAL;

	if (addr->sa_family != ARPHRD_ETHER)
		return -EINVAL;

	if (netif_running(dev))
		return -EBUSY;

	if (!rdev->ops->set_wds_peer)
		return -EOPNOTSUPP;

	err = rdev->ops->set_wds_peer(wdev->wiphy, dev, (u8 *) &addr->sa_data);
	if (err)
		return err;

	memcpy(&wdev->wext.bssid, (u8 *) &addr->sa_data, ETH_ALEN);

	return 0;
}

static int cfg80211_wds_wext_giwap(struct net_device *dev,
				   struct iw_request_info *info,
				   struct sockaddr *addr, char *extra)
{
	struct wireless_dev *wdev = dev->ieee80211_ptr;

	if (WARN_ON(wdev->iftype != NL80211_IFTYPE_WDS))
		return -EINVAL;

	addr->sa_family = ARPHRD_ETHER;
	memcpy(&addr->sa_data, wdev->wext.bssid, ETH_ALEN);

	return 0;
}

int cfg80211_wext_siwrate(struct net_device *dev,
			  struct iw_request_info *info,
			  struct iw_param *rate, char *extra)
{
	struct wireless_dev *wdev = dev->ieee80211_ptr;
	struct cfg80211_registered_device *rdev = wiphy_to_dev(wdev->wiphy);
	struct cfg80211_bitrate_mask mask;

	if (!rdev->ops->set_bitrate_mask)
		return -EOPNOTSUPP;

	mask.fixed = 0;
	mask.maxrate = 0;

	if (rate->value < 0) {
		/* nothing */
	} else if (rate->fixed) {
		mask.fixed = rate->value / 1000; /* kbps */
	} else {
		mask.maxrate = rate->value / 1000; /* kbps */
	}

	return rdev->ops->set_bitrate_mask(wdev->wiphy, dev, NULL, &mask);
}
EXPORT_SYMBOL_GPL(cfg80211_wext_siwrate);

int cfg80211_wext_giwrate(struct net_device *dev,
			  struct iw_request_info *info,
			  struct iw_param *rate, char *extra)
{
	struct wireless_dev *wdev = dev->ieee80211_ptr;
	struct cfg80211_registered_device *rdev = wiphy_to_dev(wdev->wiphy);
	/* we are under RTNL - globally locked - so can use a static struct */
	static struct station_info sinfo;
	u8 addr[ETH_ALEN];
	int err;

	if (wdev->iftype != NL80211_IFTYPE_STATION)
		return -EOPNOTSUPP;

	if (!rdev->ops->get_station)
		return -EOPNOTSUPP;

	err = 0;
	wdev_lock(wdev);
	if (wdev->current_bss)
		memcpy(addr, wdev->current_bss->pub.bssid, ETH_ALEN);
	else
		err = -EOPNOTSUPP;
	wdev_unlock(wdev);
	if (err)
		return err;

	err = rdev->ops->get_station(&rdev->wiphy, dev, addr, &sinfo);
	if (err)
		return err;

	if (!(sinfo.filled & STATION_INFO_TX_BITRATE))
		return -EOPNOTSUPP;

	rate->value = 0;

	if (!(sinfo.txrate.flags & RATE_INFO_FLAGS_MCS))
		rate->value = 100000 * sinfo.txrate.legacy;

	return 0;
}
EXPORT_SYMBOL_GPL(cfg80211_wext_giwrate);

/* Get wireless statistics.  Called by /proc/net/wireless and by SIOCGIWSTATS */
struct iw_statistics *cfg80211_wireless_stats(struct net_device *dev)
{
	struct wireless_dev *wdev = dev->ieee80211_ptr;
	struct cfg80211_registered_device *rdev = wiphy_to_dev(wdev->wiphy);
	/* we are under RTNL - globally locked - so can use static structs */
	static struct iw_statistics wstats;
	static struct station_info sinfo;
	u8 bssid[ETH_ALEN];

	if (dev->ieee80211_ptr->iftype != NL80211_IFTYPE_STATION)
		return NULL;

	if (!rdev->ops->get_station)
		return NULL;

	/* Grab BSSID of current BSS, if any */
	wdev_lock(wdev);
	if (!wdev->current_bss) {
		wdev_unlock(wdev);
		return NULL;
	}
	memcpy(bssid, wdev->current_bss->pub.bssid, ETH_ALEN);
	wdev_unlock(wdev);

	if (rdev->ops->get_station(&rdev->wiphy, dev, bssid, &sinfo))
		return NULL;

	memset(&wstats, 0, sizeof(wstats));

	switch (rdev->wiphy.signal_type) {
	case CFG80211_SIGNAL_TYPE_MBM:
		if (sinfo.filled & STATION_INFO_SIGNAL) {
			int sig = sinfo.signal;
			wstats.qual.updated |= IW_QUAL_LEVEL_UPDATED;
			wstats.qual.updated |= IW_QUAL_QUAL_UPDATED;
			wstats.qual.updated |= IW_QUAL_DBM;
			wstats.qual.level = sig;
			if (sig < -110)
				sig = -110;
			else if (sig > -40)
				sig = -40;
			wstats.qual.qual = sig + 110;
			break;
		}
	case CFG80211_SIGNAL_TYPE_UNSPEC:
		if (sinfo.filled & STATION_INFO_SIGNAL) {
			wstats.qual.updated |= IW_QUAL_LEVEL_UPDATED;
			wstats.qual.updated |= IW_QUAL_QUAL_UPDATED;
			wstats.qual.level = sinfo.signal;
			wstats.qual.qual = sinfo.signal;
			break;
		}
	default:
		wstats.qual.updated |= IW_QUAL_LEVEL_INVALID;
		wstats.qual.updated |= IW_QUAL_QUAL_INVALID;
	}

	wstats.qual.updated |= IW_QUAL_NOISE_INVALID;

	return &wstats;
}
EXPORT_SYMBOL_GPL(cfg80211_wireless_stats);

int cfg80211_wext_siwap(struct net_device *dev,
			struct iw_request_info *info,
			struct sockaddr *ap_addr, char *extra)
{
	struct wireless_dev *wdev = dev->ieee80211_ptr;

	switch (wdev->iftype) {
	case NL80211_IFTYPE_ADHOC:
		return cfg80211_ibss_wext_siwap(dev, info, ap_addr, extra);
	case NL80211_IFTYPE_STATION:
		return cfg80211_mgd_wext_siwap(dev, info, ap_addr, extra);
	case NL80211_IFTYPE_WDS:
		return cfg80211_wds_wext_siwap(dev, info, ap_addr, extra);
	default:
		return -EOPNOTSUPP;
	}
}
EXPORT_SYMBOL_GPL(cfg80211_wext_siwap);

int cfg80211_wext_giwap(struct net_device *dev,
			struct iw_request_info *info,
			struct sockaddr *ap_addr, char *extra)
{
	struct wireless_dev *wdev = dev->ieee80211_ptr;

	switch (wdev->iftype) {
	case NL80211_IFTYPE_ADHOC:
		return cfg80211_ibss_wext_giwap(dev, info, ap_addr, extra);
	case NL80211_IFTYPE_STATION:
		return cfg80211_mgd_wext_giwap(dev, info, ap_addr, extra);
	case NL80211_IFTYPE_WDS:
		return cfg80211_wds_wext_giwap(dev, info, ap_addr, extra);
	default:
		return -EOPNOTSUPP;
	}
}
EXPORT_SYMBOL_GPL(cfg80211_wext_giwap);

int cfg80211_wext_siwessid(struct net_device *dev,
			   struct iw_request_info *info,
			   struct iw_point *data, char *ssid)
{
	struct wireless_dev *wdev = dev->ieee80211_ptr;

	switch (wdev->iftype) {
	case NL80211_IFTYPE_ADHOC:
		return cfg80211_ibss_wext_siwessid(dev, info, data, ssid);
	case NL80211_IFTYPE_STATION:
		return cfg80211_mgd_wext_siwessid(dev, info, data, ssid);
	default:
		return -EOPNOTSUPP;
	}
}
EXPORT_SYMBOL_GPL(cfg80211_wext_siwessid);

int cfg80211_wext_giwessid(struct net_device *dev,
			   struct iw_request_info *info,
			   struct iw_point *data, char *ssid)
{
	struct wireless_dev *wdev = dev->ieee80211_ptr;

	switch (wdev->iftype) {
	case NL80211_IFTYPE_ADHOC:
		return cfg80211_ibss_wext_giwessid(dev, info, data, ssid);
	case NL80211_IFTYPE_STATION:
		return cfg80211_mgd_wext_giwessid(dev, info, data, ssid);
	default:
		return -EOPNOTSUPP;
	}
}
EXPORT_SYMBOL_GPL(cfg80211_wext_giwessid);

int cfg80211_wext_siwpmksa(struct net_device *dev,
			   struct iw_request_info *info,
			   struct iw_point *data, char *extra)
{
	struct wireless_dev *wdev = dev->ieee80211_ptr;
	struct cfg80211_registered_device *rdev = wiphy_to_dev(wdev->wiphy);
	struct cfg80211_pmksa cfg_pmksa;
	struct iw_pmksa *pmksa = (struct iw_pmksa *)extra;

	memset(&cfg_pmksa, 0, sizeof(struct cfg80211_pmksa));

	if (wdev->iftype != NL80211_IFTYPE_STATION)
		return -EINVAL;

	cfg_pmksa.bssid = pmksa->bssid.sa_data;
	cfg_pmksa.pmkid = pmksa->pmkid;

	switch (pmksa->cmd) {
	case IW_PMKSA_ADD:
		if (!rdev->ops->set_pmksa)
			return -EOPNOTSUPP;

		return rdev->ops->set_pmksa(&rdev->wiphy, dev, &cfg_pmksa);

	case IW_PMKSA_REMOVE:
		if (!rdev->ops->del_pmksa)
			return -EOPNOTSUPP;

		return rdev->ops->del_pmksa(&rdev->wiphy, dev, &cfg_pmksa);

	case IW_PMKSA_FLUSH:
		if (!rdev->ops->flush_pmksa)
			return -EOPNOTSUPP;

		return rdev->ops->flush_pmksa(&rdev->wiphy, dev);

	default:
		return -EOPNOTSUPP;
	}
}

static const iw_handler cfg80211_handlers[] = {
	[IW_IOCTL_IDX(SIOCGIWNAME)]	= (iw_handler) cfg80211_wext_giwname,
	[IW_IOCTL_IDX(SIOCSIWFREQ)]	= (iw_handler) cfg80211_wext_siwfreq,
	[IW_IOCTL_IDX(SIOCGIWFREQ)]	= (iw_handler) cfg80211_wext_giwfreq,
	[IW_IOCTL_IDX(SIOCSIWMODE)]	= (iw_handler) cfg80211_wext_siwmode,
	[IW_IOCTL_IDX(SIOCGIWMODE)]	= (iw_handler) cfg80211_wext_giwmode,
	[IW_IOCTL_IDX(SIOCGIWRANGE)]	= (iw_handler) cfg80211_wext_giwrange,
	[IW_IOCTL_IDX(SIOCSIWAP)]	= (iw_handler) cfg80211_wext_siwap,
	[IW_IOCTL_IDX(SIOCGIWAP)]	= (iw_handler) cfg80211_wext_giwap,
	[IW_IOCTL_IDX(SIOCSIWMLME)]	= (iw_handler) cfg80211_wext_siwmlme,
	[IW_IOCTL_IDX(SIOCSIWSCAN)]	= (iw_handler) cfg80211_wext_siwscan,
	[IW_IOCTL_IDX(SIOCGIWSCAN)]	= (iw_handler) cfg80211_wext_giwscan,
	[IW_IOCTL_IDX(SIOCSIWESSID)]	= (iw_handler) cfg80211_wext_siwessid,
	[IW_IOCTL_IDX(SIOCGIWESSID)]	= (iw_handler) cfg80211_wext_giwessid,
	[IW_IOCTL_IDX(SIOCSIWRATE)]	= (iw_handler) cfg80211_wext_siwrate,
	[IW_IOCTL_IDX(SIOCGIWRATE)]	= (iw_handler) cfg80211_wext_giwrate,
	[IW_IOCTL_IDX(SIOCSIWRTS)]	= (iw_handler) cfg80211_wext_siwrts,
	[IW_IOCTL_IDX(SIOCGIWRTS)]	= (iw_handler) cfg80211_wext_giwrts,
	[IW_IOCTL_IDX(SIOCSIWFRAG)]	= (iw_handler) cfg80211_wext_siwfrag,
	[IW_IOCTL_IDX(SIOCGIWFRAG)]	= (iw_handler) cfg80211_wext_giwfrag,
	[IW_IOCTL_IDX(SIOCSIWTXPOW)]	= (iw_handler) cfg80211_wext_siwtxpower,
	[IW_IOCTL_IDX(SIOCGIWTXPOW)]	= (iw_handler) cfg80211_wext_giwtxpower,
	[IW_IOCTL_IDX(SIOCSIWRETRY)]	= (iw_handler) cfg80211_wext_siwretry,
	[IW_IOCTL_IDX(SIOCGIWRETRY)]	= (iw_handler) cfg80211_wext_giwretry,
	[IW_IOCTL_IDX(SIOCSIWENCODE)]	= (iw_handler) cfg80211_wext_siwencode,
	[IW_IOCTL_IDX(SIOCGIWENCODE)]	= (iw_handler) cfg80211_wext_giwencode,
	[IW_IOCTL_IDX(SIOCSIWPOWER)]	= (iw_handler) cfg80211_wext_siwpower,
	[IW_IOCTL_IDX(SIOCGIWPOWER)]	= (iw_handler) cfg80211_wext_giwpower,
	[IW_IOCTL_IDX(SIOCSIWGENIE)]	= (iw_handler) cfg80211_wext_siwgenie,
	[IW_IOCTL_IDX(SIOCSIWAUTH)]	= (iw_handler) cfg80211_wext_siwauth,
	[IW_IOCTL_IDX(SIOCGIWAUTH)]	= (iw_handler) cfg80211_wext_giwauth,
	[IW_IOCTL_IDX(SIOCSIWENCODEEXT)]= (iw_handler) cfg80211_wext_siwencodeext,
	[IW_IOCTL_IDX(SIOCSIWPMKSA)]	= (iw_handler) cfg80211_wext_siwpmksa,
};

const struct iw_handler_def cfg80211_wext_handler = {
	.num_standard		= ARRAY_SIZE(cfg80211_handlers),
	.standard		= cfg80211_handlers,
	.get_wireless_stats = cfg80211_wireless_stats,
};<|MERGE_RESOLUTION|>--- conflicted
+++ resolved
@@ -479,10 +479,7 @@
 			}
 			err = rdev->ops->del_key(&rdev->wiphy, dev, idx, addr);
 		}
-<<<<<<< HEAD
-=======
 		wdev->wext.connect.privacy = false;
->>>>>>> 2fbe74b9
 		/*
 		 * Applications using wireless extensions expect to be
 		 * able to delete keys that don't exist, so allow that.
